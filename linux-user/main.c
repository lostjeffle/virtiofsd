--- conflicted
+++ resolved
@@ -3636,14 +3636,8 @@
         fprintf(stderr, "Unable to find CPU definition\n");
         exit(1);
     }
-<<<<<<< HEAD
     cpu = ENV_GET_CPU(env);
-#if defined(TARGET_SPARC) || defined(TARGET_PPC)
-    cpu_reset(cpu);
-#endif
-=======
     cpu_reset(ENV_GET_CPU(env));
->>>>>>> a0333817
 
     thread_cpu = cpu;
 
